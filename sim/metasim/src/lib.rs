--- conflicted
+++ resolved
@@ -254,21 +254,13 @@
         // Custom reset
         println!("Set custom resetn to low");
         driver.ctrl_bridge.custom_resetn.write(&mut driver.simif, 0)?;
-<<<<<<< HEAD
-        for _i in 0..10 {
-=======
         for _ in 0..10 {
->>>>>>> f120a848
             driver.simif.step();
         }
 
         println!("Set custom resetn to high");
         driver.ctrl_bridge.custom_resetn.write(&mut driver.simif, 1)?;
-<<<<<<< HEAD
-        for _i in 0..10 {
-=======
         for _ in 0..10 {
->>>>>>> f120a848
             driver.simif.step();
         }
 
@@ -290,21 +282,13 @@
 
         println!("Set custom resetn to low");
         driver.ctrl_bridge.custom_resetn.write(&mut driver.simif, 0)?;
-<<<<<<< HEAD
-        for _i in 0..10 {
-=======
         for _ in 0..10 {
->>>>>>> f120a848
             driver.simif.step();
         }
 
         println!("Set custom resetn to high");
         driver.ctrl_bridge.custom_resetn.write(&mut driver.simif, 1)?;
-<<<<<<< HEAD
-        for _i in 0..10 {
-=======
         for _ in 0..10 {
->>>>>>> f120a848
             driver.simif.step();
         }
 
